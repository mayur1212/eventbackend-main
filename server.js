require('dotenv').config();

const express = require('express');
const mongoose = require('mongoose');
const cors = require('cors');
const bodyParser = require('body-parser');
const bcrypt = require('bcryptjs');
const jwt = require('jsonwebtoken');
const multer = require('multer');
const path = require('path');
const fs = require('fs');
const crypto = require('crypto');
const nodemailer = require('nodemailer');

const Event = require('./models/Event');

const app = express();
const PORT = process.env.PORT || 5000;

// Ensure uploads directory exists
const uploadDir = path.join(__dirname, 'uploads');
if (!fs.existsSync(uploadDir)) {
  fs.mkdirSync(uploadDir, { recursive: true });
  console.log('✅ Created uploads directory');
}

// Middleware
app.use(cors({
  origin: ['https://eventfrontend-main.onrender.com', 'http://localhost:3000'],
  methods: ['GET', 'POST', 'PUT', 'DELETE', 'OPTIONS'],
  allowedHeaders: ['Content-Type', 'Authorization'],
  credentials: true
}));
app.use(bodyParser.json());
app.use('/uploads', express.static(uploadDir));

// MongoDB Connection
mongoose.connect(process.env.MONGO_URI)
  .then(() => {
    console.log("✅ MongoDB Connected");
    app.listen(PORT, () => console.log(`🚀 Server running at http://localhost:${PORT}`));
  })
  .catch(err => console.error("❌ MongoDB Connection Error:", err));

// JWT Middleware for protected routes
const authenticateToken = (req, res, next) => {
  const authHeader = req.headers['authorization'];
  if (!authHeader) return res.status(401).json({ message: 'Authorization header missing' });

  const token = authHeader.split(' ')[1];
  if (!token) return res.status(401).json({ message: 'Token missing' });

  jwt.verify(token, process.env.JWT_SECRET, (err, decoded) => {
    if (err) return res.status(403).json({ message: 'Invalid or expired token' });
    req.user = decoded;  // contains at least id and email
    next();
  });
};

// Multer setup for file uploads
const storage = multer.diskStorage({
  destination: (req, file, cb) => cb(null, uploadDir),
  filename: (req, file, cb) => cb(null, `${Date.now()}-${file.originalname}`)
});
const upload = multer({
  storage,
  limits: { fileSize: 5 * 1024 * 1024 }, // 5MB max
  fileFilter: (req, file, cb) => {
    const allowedTypes = /jpeg|jpg|png|gif/;
    const isValid = allowedTypes.test(file.mimetype);
    if (isValid) cb(null, true);
    else cb(new Error('Invalid file type. Only jpeg, jpg, png, gif allowed.'));
  }
});


// Routes

// Registration
app.post('/api/register', async (req, res) => {
  try {
    const { eventName, clientName, contactNumber, email, password, venue, city, startDate, endDate } = req.body;

    const existing = await Event.findOne({ email });
    if (existing) return res.status(400).json({ message: 'Email already exists.' });

    const hashedPassword = await bcrypt.hash(password, 10);
    const newEvent = new Event({
      eventName, clientName, contactNumber, email,
      password: hashedPassword,
      venue, city, startDate, endDate
    });

    await newEvent.save();
    res.status(201).json({ message: 'Registration successful!' });
  } catch (err) {
    console.error('Register Error:', err);
    res.status(500).json({ message: 'Server error during registration' });
  }
});

// Login
app.post('/api/login', async (req, res) => {
  try {
    const { email, password } = req.body;
    const user = await Event.findOne({ email });
    if (!user) return res.status(400).json({ message: 'User not found' });

    const isMatch = await bcrypt.compare(password, user.password);
    if (!isMatch) return res.status(400).json({ message: 'Invalid credentials' });

    const token = jwt.sign(
      { id: user._id, email: user.email },
      process.env.JWT_SECRET,
      { expiresIn: '1h' }
    );

    res.json({ message: 'Login successful!', token });
  } catch (err) {
    console.error('Login Error:', err);
    res.status(500).json({ message: 'Server error during login' });
  }
});

// Forgot Password
app.post('/forgot-password', async (req, res) => {
  const { email } = req.body;
  try {
    const user = await Event.findOne({ email });
    if (!user) return res.status(404).json({ message: 'User not found' });

    const token = crypto.randomBytes(32).toString('hex');
    user.resetToken = token;
    user.resetTokenExpiry = Date.now() + 3600000;
    await user.save();

    const transporter = nodemailer.createTransport({
      service: 'Gmail',
      auth: {
        user: 'your-email@gmail.com',
        pass: 'your-email-password',
      }
    });

    const resetURL = `http://localhost:3000/reset-password/${token}`;
    const mailOptions = {
      from: 'your-email@gmail.com',
      to: email,
      subject: 'Reset Your Password',
      html: `<p>You requested a password reset</p><p><a href="${resetURL}">Click here to reset</a></p>`
    };

    await transporter.sendMail(mailOptions);
    res.status(200).json({ message: 'Reset email sent' });
  } catch (err) {
    console.error(err);
    res.status(500).json({ message: 'Something went wrong' });
  }
});

// Reset Password
app.post('/reset-password/:token', async (req, res) => {
  const { token } = req.params;
  const { newPassword } = req.body;
  try {
    const user = await Event.findOne({
      resetToken: token,
      resetTokenExpiry: { $gt: Date.now() },
    });

    if (!user) return res.status(400).json({ message: 'Invalid or expired token' });


    const hashedPassword = await bcrypt.hash(newPassword, 10);
    user.password = hashedPassword;
    user.resetToken = undefined;
    user.resetTokenExpiry = undefined;

    await user.save();
    res.json({ message: 'Password has been reset successfully' });
  } catch (err) {
    res.status(500).json({ message: 'Error resetting password' });
  }
});

// Get profile
// app.get('/api/me', async (req, res) => {
//   try {
//     const user = await Event.findById(req.user.id).select('-password');
//     if (!user) return res.status(404).json({ message: 'User not found' });
//     res.json(user);
//   } catch (err) {
//     res.status(500).json({ message: 'Error fetching user data' });
//   }
// });
// GET user profile
app.get('/api/me', authenticateToken, async (req, res) => {
  try {
    const user = await Event.findById(req.user.id).select('-password -resetToken -resetTokenExpiry -__v');
    if (!user) return res.status(404).json({ message: 'User not found' });

    const userObj = user.toObject();

    // ✅ Make sure BASE_URL exists
    const baseUrl = process.env.BASE_URL || 'http://localhost:5000';

    if (userObj.profileImg) {
      userObj.profileImg = `${baseUrl}${userObj.profileImg}`;
    }

    res.json(userObj);
  } catch (err) {
    console.error(err);
    res.status(500).json({ message: 'Error fetching user data' });
  }
});

// PUT update user profile
app.put('/api/update-profile', authenticateToken, upload.single('profileImg'), async (req, res) => {
  try {
    const { clientName, contactNumber, email } = req.body;
    const user = await Event.findById(req.user.id);
    if (!user) return res.status(404).json({ message: 'User not found' });

    // Delete old profile image if new one is uploaded
    if (req.file && user.profileImg) {
      const oldImagePath = path.join(uploadDir, path.basename(user.profileImg));
      if (fs.existsSync(oldImagePath)) {
        fs.unlinkSync(oldImagePath);
      }
    }

    // Update user fields
    if (clientName) user.clientName = clientName;
    if (contactNumber) user.contactNumber = contactNumber;
    if (email) user.email = email;
    if (req.file) user.profileImg = `/uploads/${req.file.filename}`;

    await user.save();

    const updatedUser = await Event.findById(req.user.id).select('-password -resetToken -resetTokenExpiry -__v');
    const updatedObj = updatedUser.toObject();

    const baseUrl = process.env.BASE_URL || 'http://localhost:5000';

    if (updatedObj.profileImg) {
      updatedObj.profileImg = `${baseUrl}${updatedObj.profileImg}`;
    }

    res.json(updatedObj);
  } catch (err) {
    console.error(err);
    res.status(500).json({ message: 'Error updating profile' });
  }
});




// DELETE profile image
app.delete('/api/remove-profile-image', authenticateToken, async (req, res) => {
  try {
    const user = await Event.findById(req.user.id);
    if (!user) return res.status(404).json({ message: 'User not found' });

    if (user.profileImg) {
      const imgPath = path.join(uploadDir, path.basename(user.profileImg));
      if (fs.existsSync(imgPath)) fs.unlinkSync(imgPath);
    }

    user.profileImg = undefined;
    await user.save();

    res.json({ message: 'Profile image removed' });
  } catch (err) {
    res.status(500).json({ message: 'Error removing profile image' });
  }
});

// Event CRUD APIs
app.get('/api/events', async (req, res) => {
  try {
    const events = await Event.find({}, { password: 0, __v: 0 });
    res.json(events);
  } catch (err) {
    res.status(500).json({ message: 'Error fetching events' });
  }
});

app.get('/api/events/:id', async (req, res) => {
  try {
    const event = await Event.findById(req.params.id);
    if (!event) return res.status(404).json({ message: 'Event not found' });
    res.json(event);
  } catch (err) {
    res.status(500).json({ message: 'Error fetching event' });
  }
});

app.post('/api/events', async (req, res) => {
  try {
    const { eventName, clientName, contactNumber, email, password, venue, city, startDate, endDate } = req.body;
    const existing = await Event.findOne({ email });
    if (existing) return res.status(400).json({ message: 'Email already exists for another event.' });

    const hashedPassword = password ? await bcrypt.hash(password, 10) : null;
    const newEvent = new Event({ eventName, clientName, contactNumber, email, password: hashedPassword, venue, city, startDate, endDate });

    await newEvent.save();
    res.status(201).json(newEvent);
  } catch (err) {
    res.status(500).json({ message: 'Error creating event' });
  }
});

app.put('/api/events/:id', async (req, res) => {
  try {
    const { eventName, clientName, contactNumber, email, password, venue, city, startDate, endDate } = req.body;
    const event = await Event.findById(req.params.id);
    if (!event) return res.status(404).json({ message: 'Event not found' });

    event.eventName = eventName ?? event.eventName;
    event.clientName = clientName ?? event.clientName;
    event.contactNumber = contactNumber ?? event.contactNumber;
    event.email = email ?? event.email;
    event.password = password ? await bcrypt.hash(password, 10) : event.password;
    event.venue = venue ?? event.venue;
    event.city = city ?? event.city;
    event.startDate = startDate ?? event.startDate;
    event.endDate = endDate ?? event.endDate;

    await event.save();
    res.json({ message: 'Event updated successfully', event });
  } catch (err) {
    res.status(500).json({ message: 'Error updating event' });
  }
});

app.delete('/api/events/:id', async (req, res) => {
  try {
    const event = await Event.findById(req.params.id);
    if (!event) return res.status(404).json({ message: 'Event not found' });

    await event.deleteOne();
    res.json({ message: 'Event deleted successfully' });
  } catch (err) {
    res.status(500).json({ message: 'Error deleting event' });
  }
});

<<<<<<< HEAD
const reactBuildPath = path.join(__dirname, 'client/build'); // adjust if different
if (fs.existsSync(reactBuildPath)) {
  app.use(express.static(reactBuildPath));

  // Catch-all to handle React Router routes like /login, /dashboard
  app.get('*', (req, res) => {
    res.sendFile(path.join(reactBuildPath, 'index.html'));
  });
} else {
  console.warn('⚠️ React build folder not found. Run `npm run build` in your React app.');
}
=======

>>>>>>> 0f3776f2
<|MERGE_RESOLUTION|>--- conflicted
+++ resolved
@@ -348,7 +348,7 @@
   }
 });
 
-<<<<<<< HEAD
+
 const reactBuildPath = path.join(__dirname, 'client/build'); // adjust if different
 if (fs.existsSync(reactBuildPath)) {
   app.use(express.static(reactBuildPath));
@@ -360,6 +360,3 @@
 } else {
   console.warn('⚠️ React build folder not found. Run `npm run build` in your React app.');
 }
-=======
-
->>>>>>> 0f3776f2
